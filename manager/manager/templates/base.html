{% load static intercom %}
{% load i18n %}

<!DOCTYPE html>
{% get_current_language as LANGUAGE_CODE %}
<html lang="{{ LANGUAGE_CODE }}">

<head>
  <title>{% block title %}Home{% endblock %} : Stencila</title>
  <meta charset="utf-8">
  <meta name="viewport" content="width=device-width, initial-scale=1">
  <link rel="icon" type="image/png" href="{% static 'img/favicon.png' %}">

  <link rel="stylesheet" type="text/css" href="{% static 'css/styles.css' %}">
  {% block styles %}{% endblock %}

  <script src="{% static 'js/index.js' %}"></script>
  {% block scripts %}{% endblock %}

  {% if debug %}
  <script>
    htmx.logAll();

  </script>
  {% endif %}

  {% if SENTRY_DSN %}
  <script src="https://browser.sentry-cdn.com/5.15.2/bundle.min.js"
          integrity="sha384-HA4Glk4hAwUFBIu+OfNR4bvn6vGCxT134gRiQce9rwp2YfxcuHHG8nG7qkooJwFt" crossorigin="anonymous">
  </script>
  <script>
    Sentry.init({
      dsn: '{{ SENTRY_DSN }}',
      release: 'hub@{{ VERSION }}'
    });

  </script>
  {% endif %}

  {% if POSTHOG_KEY %}
  <script src="https://t.posthog.com/static/array.js" crossorigin="anonymous"></script>
  <script>
    posthog.init('{{ POSTHOG_KEY }}', {
      api_host: 'https://t.posthog.com',
      {% if user.is_authenticated %}
      loaded: function(posthog) {
        posthog.identify('{{ user.id }}')
        posthog.people.set({
          username: '{{ user.username }}',
          email: '{{ user.email }}'
        });
      }
      {% endif %}
    })

  </script>
  {% endif %}
</head>

{% language LANGUAGE_CODE %}

<body class="has-navbar-fixed-top">
  <header>
    <nav class="navbar is-fixed-top is-spaced has-shadow">
      <div class="container">
        <div class="navbar-brand">
          <a class="navbar-item navbar-logo" href="{% url 'home' %}">
            <img title="Stencila" alt="Homepage" src="{% static 'img/logo-name.svg' %}" alt="Stencila" width="112px"
                 height="28px">
          </a>
          <a class="navbar-burger" data-target="navbar-menu">
            <span aria-hidden="true"></span>
            <span aria-hidden="true"></span>
            <span aria-hidden="true"></span>
          </a>
        </div>
        <div id="navbar-menu" class="navbar-menu">
          {% if user.is_anonymous == False %}
          <div class="navbar-start">
            <!-- TODO: Connect to Project creation URL -->
            <a class="navbar-item" href="#" style="color: red">
              {% trans "Projects" %}
            </a>
            <a class="navbar-item" href="{% url 'ui-accounts-orgs' %}">
              {% trans "Organizations" %}
            </a>
          </div>
          {% endif %}
          <div class="navbar-end">
            {% if user.is_anonymous == False %}
            <div class="navbar-item has-dropdown is-hoverable">
              <a class="navbar-link is-arrowless">
                <span class="icon">
                  <i class="ri-add-circle-line" aria-hidden="true"></i>
                </span>
<<<<<<< HEAD
                <span class="is-hidden-tablet">Create a…</span>
=======
                <span class="is-hidden-tablet">Crate a…</span>
>>>>>>> 105d1138
              </a>
              <div class="navbar-dropdown">
                <!-- TODO: Connect to Project creation URL -->
                <a class="navbar-item has-text-weight-bold" href="#" style="color: red">
                  <span class="icon">
                    <i class="ri-folders-line" aria-hidden="true"></i>
                  </span>
                  <span>
                    {% trans "New Project" %}
                  </span>
                </a>
                <a class="navbar-item has-text-weight-bold" href="{% url 'ui-accounts-create' %}">
                  <span class="icon">
                    <i class="ri-organization-chart" aria-hidden="true"></i>
                  </span>
                  <span>
                    {% trans "New Organization" %}
                    <span>
                </a>
              </div>
            </div>
            {% endif %}

            {% if user.is_anonymous %}
            <div class="navbar-item">
              {% url 'ui-users-signin' as user_signin_url %}

              {% if request.path != user_signin_url %}
              <div class="buttons">
                <a class="button is-primary has-text-weight-bold" href="{% url 'ui-users-signin' %}">
                  <span class="icon">
                    <i class="ri-login-box-line" aria-hidden="true"></i>
                  </span>
                  <span>Sign in</span>
                </a>
              </div>
              {% endif %}
            </div>
            {% else %}
            <div class="navbar-item has-dropdown is-hoverable">
              <a class="navbar-link" href="{% url 'ui-users-settings' %}" alt="User profile settings">
                {% if user.personal_account.image %}
                <figure class="image is-32x32 navbar__user-avatar">
                  <img class="is-rounded" src="{{ user.personal_account.image.small }}" alt="Your profile image">
                </figure>

                <span class="is-hidden-tablet">
                  <span class="is-hidden-mobile">Signed in as&nbsp;</span><strong>{{ user.username }}</strong>
                </span>
                {% else %}
                {{ user.username }}
                {% endif %}
              </a>
              <div class="navbar-dropdown">
                <span class="navbar-item is-hidden-mobile">
                  Signed in as&nbsp;<strong>{{ user.username }}</strong>
                </span>
                <hr class="navbar-divider">
                <a class="navbar-item has-text-weight-bold" href="{% url 'ui-users-settings' %}">
                  <span class="icon">
                    <i class="ri-settings-4-line" aria-hidden="true"></i>
                  </span>
                  <span>Settings</span>
                </a>
                <a class="navbar-item has-text-weight-bold" href="{% url 'ui-users-signout' %}">
                  <span class="icon">
                    <i class="ri-logout-box-line" aria-hidden="true"></i>
                  </span>
                  <span>Sign out</span>
                </a>
              </div>
            </div>
            {% endif %}
          </div>
        </div>
      </div>
    </nav>
  </header>

  {% if messages %}
  <div id="messages">
    {% for message in messages %}
    <script>
      manager.Toast({
        message: "{% if 'safe' in message.tags %}{{ message|safe }}{% else %}{{ message }}{% endif %}",
        type: "{% if message.level_tag == "error" %}is-danger{% else %}is-{{ message.level_tag }}{% endif %}",
        duration: 5000,
        position: "bottom-left",
        closeOnClick: true,
        pauseOnHover: true,
        dismissible: true,
        opacity: 0.9
      });

    </script>
    {% endfor %}
  </div>
  {% endif %}

  <main hx-ext='stencila'>
    <section class="section">
      <div class="container">
        {% if wrap %}
        {# See the `render_template` view for why this is here #}
        {% include wrap %}
        {% else %}
        {# For all other views, extend this template and override the 'content' block #}
        {% block content %}
        {% endblock %}
        {% endif %}
      </div>
      <section>
  </main>

  <footer class="footer">
    <div class="container">
      <div class="columns">
        <div class="column is-full has-text-centered">
          <a href="{% url 'api-docs' %}">API</a>
          <a href="https://status.stenci.la">Status</a>
          <a href="https://policies.stenci.la/privacy">Privacy</a>
          <a href="https://policies.stenci.la/terms">Terms</a>
        </div>
      </div>
      <div class="level" style="font-size: 80%">
        <p class="level-left has-text-centered">
          Made with
          <span class="icon has-text-danger">
            <i class="ri-heart-fill"></i>
          </span>
          in&nbsp;
          <a href="https://www.kaikoura.co.nz/">Kaikoura</a>,&nbsp;
          <a href="https://montreal.ca/">Montreal</a>,&nbsp;
          <a href="https://www.aucklandnz.com/">Auckland</a>, and&nbsp;
          <a href="https://www.wellingtonnz.com/">Wellington</a>.
        </p>
        <p class="level-right has-text-centered">
          © {% now 'Y' %} Stencila Ltd.
        </p>
      </div>
      <div class="container">
  </footer>

  {% if user.is_authenticated %}
  {% intercom_tag %}
  {% endif %}
</body>
{% endlanguage %}

</html><|MERGE_RESOLUTION|>--- conflicted
+++ resolved
@@ -93,11 +93,7 @@
                 <span class="icon">
                   <i class="ri-add-circle-line" aria-hidden="true"></i>
                 </span>
-<<<<<<< HEAD
                 <span class="is-hidden-tablet">Create a…</span>
-=======
-                <span class="is-hidden-tablet">Crate a…</span>
->>>>>>> 105d1138
               </a>
               <div class="navbar-dropdown">
                 <!-- TODO: Connect to Project creation URL -->
