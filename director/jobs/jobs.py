--- conflicted
+++ resolved
@@ -81,45 +81,7 @@
     return job
 
 
-<<<<<<< HEAD
-@receiver(post_save, sender=Job)
-def save_job(sender, instance: Job, created: bool, **kwargs):
-    """
-    Send a job to the queue when it is created.
-
-    We use the `post_save` signal, because a job may be created
-    in the functions below, or in the API, or in the admin interface even.
-    In all cases, the job should actually be sent to the queue.
-    """
-    # if created:
-    #     route_job(instance)
-
-
-# Job creation functions
-#
-# Not clear if these functions are necessary given the
-# API views.
-# Currently just define an `execute` job but plan to
-# add pull, push, decode, encode, convert, compile, build etc
-
-
-def execute(user: User, project: Project, params: dict = {}):
-    return Job.objects.create(
-        creator=user, project=project, method="execute", params=params,
-    )
-
-
-# Job update functions
-#
-# Update the state of a job
-# Currently just `cancel`, but could also involve
-# moving a job to another queue (revoke and then re-dispatch).
-
-
-def update(job: Job):
-=======
 def update_job(job: Job) -> Job:
->>>>>>> 983b0c91
     """
     Update a job based on it's result.
 
